;;; sticky-shell.el --- Minor mode to keep track of previous prompt in your shell  -*- lexical-binding: t; -*-

;; Copyright (C) 2022  Andrew De Angelis

;; Author: Andrew De Angelis <bobodeangelis@gmail.com>
;; Maintainer: Andrew De Angelis <bobodeangelis@gmail.com>
;; URL: https://github.com/andyjda/sticky-shell
;; Version: 1.0.1
;; Package-Requires: ((emacs "25.1"))
;; Keywords: processes, terminals, tools

;; This program is free software; you can redistribute it and/or modify
;; it under the terms of the GNU General Public License Version 3,
;; as published by the Free Software Foundation.

;; This program is distributed in the hope that it will be useful,
;; but WITHOUT ANY WARRANTY; without even the implied warranty of
;; MERCHANTABILITY or FITNESS FOR A PARTICULAR PURPOSE.  See the
;; GNU General Public License for more details.

;; You should have received a copy of the GNU General Public License
;; along with this program.  If not, see <https://www.gnu.org/licenses/>.

;;; Commentary:

;; This package provides a minor mode that creates a header in a shell buffer.
;; The header shows a previous prompt according to the customizable value of
;; `sticky-shell-get-prompt'.
;; This is most useful when working with many lines of output:
;; you can ensure that the command corresponding to the top output-line
;; is always visible by setting `sticky-shell-get-prompt' to
<<<<<<< HEAD
;; `sticky-shell-prompt-above-visible' (its default values).
;; Additional modes are provided:
;; `sticky-shell-global-mode' to enable `sticky-shell-mode' in all shell buffers,
;; and `sticky-shell-shorten-header-mode' to shorten the prompt in the header,
;; ensuring that the prompt's beginning and end are always both visible.
;; If you'd like the shorten-header mode to be enabled by default, you should
;; add `sticky-shell-shorten-header-set-mode' to `sticky-shell-mode-hook'
=======
;; `sticky-shell-prompt-above-visible' (its default value).
;; The mode can be set globally (for all shell buffers)
;; with `sticky-shell-global-mode'.
>>>>>>> ce2599d6

;;; Code:
(eval-when-compile
  (require 'eshell)
  (require 'comint))

(declare-function eshell-previous-prompt "ext:eshell")
(declare-function comint-previous-prompt "ext:comint")

(defgroup sticky-shell nil
  "Display a sticky header with latest shell-prompt."
  :group 'terminals)


(defcustom sticky-shell-get-prompt
  #'sticky-shell-prompt-above-visible
  "Function used by `sticky-shell-mode' to pick the prompt to show in the header.
Available values are: `sticky-shell-latest-prompt',
`sticky-shell-prompt-above-visible',
`sticky-shell-prompt-above-cursor',
`sticky-shell-prompt-before-cursor'
or you can write your own function and assign it to this variable."
  :group 'sticky-shell
  :type 'function)

(defface sticky-shell-shorten-header-ellipsis
  '((t :inherit default))
  "Face used for the ellipsis shortening the sticky-shell header."
  :group 'sticky-shell)

(defun sticky-shell--current-line-trimmed ()
  "Return the current line and remove trailing whitespace."
  (let ((prompt (or (thing-at-point 'line) "")))
    ;; remove whitespace at the end of the line:
    (string-trim-right prompt "[ \t\n\r]+")))

(defun sticky-shell--previous-prompt (n)
  "Move to end of Nth previous prompt in the buffer.
Depending on the current mode, call `comint-previous-prompt'
or `eshell-previous-prompt'."
  (if (derived-mode-p 'eshell-mode)
      (eshell-previous-prompt n)
    (comint-previous-prompt n)))

;;;; get prompt
(defun sticky-shell-latest-prompt ()
  "Get the latest prompt that was run."
  (interactive)
  (save-excursion
    (goto-char (point-max))
    (forward-line -1)
    (sticky-shell--previous-prompt 1)
    (sticky-shell--current-line-trimmed)))

(defun sticky-shell-prompt-above-visible ()
  "Get the prompt above the top visible line in the current window.
This ensures that the prompt in the header corresponds to top output-line"
  (interactive)
  (save-excursion
    (goto-char (window-start))
    (sticky-shell--previous-prompt 1)
    (sticky-shell--current-line-trimmed)))

(defun sticky-shell-prompt-above-cursor ()
  "Get the prompt above the cursor's current line."
  (interactive)
  (save-excursion
    (move-beginning-of-line 1)
    (sticky-shell--previous-prompt 1)
    (sticky-shell--current-line-trimmed)))

;;;; shorten header
(defun sticky-shell-fit-within-line (header)
  "Shorten HEADER, ensuring its beginning and end are visible within the line.
The shortening logic is:
 - if the header already fits in the available space in the line:
   don't do anything
 - else:
 - get the difference between the header and the `window-max-chars-per-line'
 - divide the header in two
 - from each header-half, remove half of the difference (in characters)
 - now our header fits the line
 - add an ellipsis (\"...\") between the two halves
 - remove three chars from the second half to make room for the ellipsis
The \"...\" is propertized with the face `sticky-shell-shorten-header-ellipsis'"
  (let* ((header-length (length header))
         (diff (- header-length (window-max-chars-per-line))))
    (if (<= diff 0)
        header
      (format "%s%s%s"
              ;; first half of the header, minus half the difference
              (seq-take header
                        (- (/ header-length 2)
                           (/ diff 2)))
              (propertize "..." 'face 'sticky-shell-shorten-header-ellipsis)
              ;; second half of the header, minus half the difference
              ;; and making room for the three dots
              (seq-drop header
                        (+ (+ (/ header-length 2)
                              (/ diff 2))
                           3))))))

(defun sticky-shell-shorten-header ()
  "Apply `sticky-shell-fit-within-line' to `header-line-format'.
`header-line-format' should look like this:
\(:eval (funcall `sticky-shell-get-prompt')),
so we take the part after `eval'
and wrap it within `sticky-shell-fit-within-line'"
  (let ((header-function (cadr header-line-format)))
    (setq-local header-line-format
                `(:eval (sticky-shell-fit-within-line ,header-function)))))


(defun sticky-shell-restore-header ()
  "Remove `sticky-shell-fit-within-line' from `header-line-format'."
  (when (eq (caadr header-line-format) #'sticky-shell-fit-within-line)
    (let ((header-function (cadadr header-line-format)))
      (setq-local header-line-format
                  `(:eval ,header-function)))))

(defun sticky-shell-shorten-header-set-mode ()
  "Enable/disable `sticky-shell-shorten-header-mode' if appropriate.
Only enable `sticky-shell-shorten-header-mode' with `sticky-shell-mode' enabled.
When `sticky-shell-mode' is disabled,
make sure to disable `sticky-shell-shorten-header-mode'.
This is the function you should add to `sticky-shell-mode-hook'
if you want your header to default to shortened."
  (sticky-shell-shorten-header-mode
   (or (bound-and-true-p sticky-shell-mode) -1)))

;;;; modes
;;;###autoload
(define-minor-mode sticky-shell-mode
  "Minor mode to show the previous prompt as a sticky header.
Which prompt to pick depends on the value of `sticky-shell-get-prompt'."
  :group 'comint
  :global nil
  :lighter nil
  (if sticky-shell-mode
      (setq-local header-line-format
                  '(:eval ; question: why do we use :eval instead of `eval' here??
                    (funcall sticky-shell-get-prompt)))
    (setq-local header-line-format nil
                sticky-shell-shorten-header-mode nil)))

;;;###autoload
(define-globalized-minor-mode sticky-shell-global-mode
  sticky-shell-mode sticky-shell--global-on)

(defun sticky-shell--global-on ()
  "Enable `sticky-shell-mode' if appropriate for the buffer."
  (when (or (derived-mode-p 'comint-mode)
            (derived-mode-p 'eshell-mode))
    (sticky-shell-mode +1)))


(define-minor-mode sticky-shell-shorten-header-mode
  "Minor mode to shorten the header, making the beginning and end both visible.
Because this mode depends on `sticky-shell-mode',
it is good practice to set it using `sticky-shell-shorten-header-set-mode',
which ensures to only enable it if `sticky-shell-mode' is already enabled,
while making sure to disable it when `sticky-shell-mode' is disabled."
  :group 'sticky-shell
  :global nil
  :lighter nil
  (cond (sticky-shell-mode
         (if sticky-shell-shorten-header-mode
             (sticky-shell-shorten-header)
           (sticky-shell-restore-header)))
        (sticky-shell-shorten-header-mode
         (progn
           (message
            "Cannot enable `sticky-shell-shorten-header-mode' while `sticky-shell-mode' is disabled")
           (setq-local sticky-shell-shorten-header-mode nil)))))


(provide 'sticky-shell)
;;; sticky-shell.el ends here<|MERGE_RESOLUTION|>--- conflicted
+++ resolved
@@ -29,19 +29,13 @@
 ;; This is most useful when working with many lines of output:
 ;; you can ensure that the command corresponding to the top output-line
 ;; is always visible by setting `sticky-shell-get-prompt' to
-<<<<<<< HEAD
-;; `sticky-shell-prompt-above-visible' (its default values).
+;; `sticky-shell-prompt-above-visible' (its default value).
 ;; Additional modes are provided:
 ;; `sticky-shell-global-mode' to enable `sticky-shell-mode' in all shell buffers,
 ;; and `sticky-shell-shorten-header-mode' to shorten the prompt in the header,
 ;; ensuring that the prompt's beginning and end are always both visible.
 ;; If you'd like the shorten-header mode to be enabled by default, you should
 ;; add `sticky-shell-shorten-header-set-mode' to `sticky-shell-mode-hook'
-=======
-;; `sticky-shell-prompt-above-visible' (its default value).
-;; The mode can be set globally (for all shell buffers)
-;; with `sticky-shell-global-mode'.
->>>>>>> ce2599d6
 
 ;;; Code:
 (eval-when-compile
