--- conflicted
+++ resolved
@@ -24,10 +24,7 @@
       (add-to-list 'package-archives
                    '("melpa-stable" . "https://stable.melpa.org/packages/") t)
     #+end_src
-<<<<<<< HEAD
-=======
   - then:
->>>>>>> c35b16f7
 ** interactively
     - M-x /package-refresh-contents/
     - M-x /package-install/ sticky-shell
@@ -35,12 +32,7 @@
 You can install and configure with [[https://github.com/jwiegley/use-package][use-package]]:
     #+begin_src emacs-lisp
       (use-package sticky-shell
-<<<<<<< HEAD
-        ;; install
-        :ensure t
-=======
         :ensure t ; install
->>>>>>> c35b16f7
         ;; add your customization here
         )
      #+end_src
